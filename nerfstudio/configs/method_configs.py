--- conflicted
+++ resolved
@@ -350,13 +350,8 @@
     pipeline=VanillaPipelineConfig(
         datamanager=VanillaDataManagerConfig(
             dataparser=BlenderDataParserConfig(),
-<<<<<<< HEAD
-            train_num_rays_per_batch=4096,
-            eval_num_rays_per_batch=4096,
-=======
             train_num_rays_per_batch=2048,
             eval_num_rays_per_batch=2048,
->>>>>>> 57461f10
         ),
         model=TensoRFModelConfig(),
     ),
