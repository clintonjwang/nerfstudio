# Copyright 2022 The Nerfstudio Team. All rights reserved.
#
# Licensed under the Apache License, Version 2.0 (the "License");
# you may not use this file except in compliance with the License.
# You may obtain a copy of the License at
#
#     http://www.apache.org/licenses/LICENSE-2.0
#
# Unless required by applicable law or agreed to in writing, software
# distributed under the License is distributed on an "AS IS" BASIS,
# WITHOUT WARRANTIES OR CONDITIONS OF ANY KIND, either express or implied.
# See the License for the specific language governing permissions and
# limitations under the License.

"""
Abstracts for the Pipeline class.
"""
from __future__ import annotations

import typing
from abc import abstractmethod
from dataclasses import dataclass, field
from time import time
from typing import Any, Dict, List, Mapping, Optional, Type, Union, cast

import torch
import torch.distributed as dist
from rich.progress import (
    BarColumn,
    MofNCompleteColumn,
    Progress,
    TextColumn,
    TimeElapsedColumn,
)
from torch import nn
from torch.cuda.amp.grad_scaler import GradScaler
from torch.nn import Parameter
from torch.nn.parallel import DistributedDataParallel as DDP
from typing_extensions import Literal

from nerfstudio.configs import base_config as cfg
from nerfstudio.data.datamanagers.base_datamanager import (
    DataManager,
    DataManagerConfig,
    VanillaDataManager,
    VanillaDataManagerConfig,
)
from nerfstudio.engine.callbacks import TrainingCallback, TrainingCallbackAttributes
from nerfstudio.models.base_model import Model, ModelConfig
from nerfstudio.utils import profiler


def module_wrapper(ddp_or_model: Union[DDP, Model]) -> Model:
    """
    If DDP, then return the .module. Otherwise, return the model.
    """
    if isinstance(ddp_or_model, DDP):
        return cast(Model, ddp_or_model.module)
    return ddp_or_model


class Pipeline(nn.Module):
    """The intent of this class is to provide a higher level interface for the Model
    that will be easy to use for our Trainer class.

    This class will contain high level functions for the model like getting the loss
    dictionaries and visualization code. It should have ways to get the next iterations
    training loss, evaluation loss, and generate whole images for visualization. Each model
    class should be 1:1 with a pipeline that can act as a standardized interface and hide
    differences in how each model takes in and outputs data.

    This class's function is to hide the data manager and model classes from the trainer,
    worrying about:
    1) Fetching data with the data manager
    2) Feeding the model the data and fetching the loss
    Hopefully this provides a higher level interface for the trainer to use, and
    simplifying the model classes, which each may have different forward() methods
    and so on.

    Args:
        config: configuration to instantiate pipeline
        device: location to place model and data
        test_mode:
            'train': loads train/eval datasets into memory
            'test': loads train/test dataset into memory
            'inference': does not load any dataset into memory
        world_size: total number of machines available
        local_rank: rank of current machine

    Attributes:
        datamanager: The data manager that will be used
        model: The model that will be used
    """

    # pylint: disable=abstract-method

    datamanager: DataManager
    _model: Model
<<<<<<< HEAD
    world_size: int
=======
    generative: bool
>>>>>>> 57461f10

    @property
    def model(self):
        """Returns the unwrapped model if in ddp"""
        return module_wrapper(self._model)

    @property
    def device(self):
        """Returns the device that the model is on."""
        return self.model.device

    def load_state_dict(self, state_dict: Mapping[str, Any], strict: bool = True):
        model_state = {key[len("_model.") :]: value for key, value in state_dict.items() if key.startswith("_model.")}
        pipeline_state = {key: value for key, value in state_dict.items() if not key.startswith("_model.")}
        self._model.load_state_dict(model_state, strict=strict)
        super().load_state_dict(pipeline_state, strict=False)

    @profiler.time_function
    def get_train_loss_dict(self, step: int):
        """This function gets your training loss dict. This will be responsible for
        getting the next batch of data from the DataManager and interfacing with the
        Model class, feeding the data to the model's forward function.

        Args:
            step: current iteration step to update sampler if using DDP (distributed)
        """
        if self.world_size > 1 and step:
            assert self.datamanager.train_sampler is not None
            self.datamanager.train_sampler.set_epoch(step)
        ray_bundle, batch = self.datamanager.next_train(step)
        model_outputs = self.model(ray_bundle, batch)
        metrics_dict = self.model.get_metrics_dict(model_outputs, batch)
        loss_dict = self.model.get_loss_dict(model_outputs, batch, metrics_dict)

        return model_outputs, loss_dict, metrics_dict

    @profiler.time_function
    def get_eval_loss_dict(self, step: int):
        """This function gets your evaluation loss dict. It needs to get the data
        from the DataManager and feed it to the model's forward function

        Args:
            step: current iteration step
        """
        self.eval()
        if self.world_size > 1:
            assert self.datamanager.eval_sampler is not None
            self.datamanager.eval_sampler.set_epoch(step)
        ray_bundle, batch = self.datamanager.next_eval(step)
        model_outputs = self.model(ray_bundle, batch)
        metrics_dict = self.model.get_metrics_dict(model_outputs, batch)
        loss_dict = self.model.get_loss_dict(model_outputs, batch, metrics_dict)
        self.train()
        return model_outputs, loss_dict, metrics_dict

    @abstractmethod
    @profiler.time_function
    def get_eval_image_metrics_and_images(self, step: int):
        """This function gets your evaluation loss dict. It needs to get the data
        from the DataManager and feed it to the model's forward function

        Args:
            step: current iteration step
        """

    @abstractmethod
    @profiler.time_function
    def get_average_eval_image_metrics(self, step: Optional[int] = None):
        """Iterate over all the images in the eval dataset and get the average."""

    def load_pipeline(self, loaded_state: Dict[str, Any], step: int) -> None:
        """Load the checkpoint from the given path

        Args:
            loaded_state: pre-trained model state dict
            step: training step of the loaded checkpoint
        """

    def get_training_callbacks(
        self, training_callback_attributes: TrainingCallbackAttributes
    ) -> List[TrainingCallback]:
        """Returns the training callbacks from both the Dataloader and the Model."""

    def get_param_groups(self) -> Dict[str, List[Parameter]]:
        """Get the param groups for the pipeline.

        Returns:
            A list of dictionaries containing the pipeline's param groups.
        """


@dataclass
class VanillaPipelineConfig(cfg.InstantiateConfig):
    """Configuration for pipeline instantiation"""

    _target: Type = field(default_factory=lambda: VanillaPipeline)
    """target class to instantiate"""
    datamanager: DataManagerConfig = VanillaDataManagerConfig()
    """specifies the datamanager config"""
    model: ModelConfig = ModelConfig()
    """specifies the model config"""
    generative: bool = False
    """specifies whether the pipeline is for generative models"""


class VanillaPipeline(Pipeline):
    """The pipeline class for the vanilla nerf setup of multiple cameras for one or a few scenes.

    Args:
        config: configuration to instantiate pipeline
        device: location to place model and data
        test_mode:
            'val': loads train/val datasets into memory
            'test': loads train/test dataset into memory
            'inference': does not load any dataset into memory
        world_size: total number of machines available
        local_rank: rank of current machine

    Attributes:
        datamanager: The data manager that will be used
        model: The model that will be used
    """

    def __init__(
        self,
        config: VanillaPipelineConfig,
        device: str,
        test_mode: Literal["test", "val", "inference"] = "val",
        world_size: int = 1,
        local_rank: int = 0,
        grad_scaler: Optional[GradScaler] = None,
    ):
        super().__init__()
        self.config = config
        self.test_mode = test_mode
        self.datamanager: VanillaDataManager = config.datamanager.setup(
            device=device, test_mode=test_mode, world_size=world_size, local_rank=local_rank
        )
        self.generative = config.generative
        self.datamanager.to(device)
        # TODO(ethan): get rid of scene_bounds from the model
        assert self.datamanager.train_dataset is not None, "Missing input dataset"

        self._model = config.model.setup(
            scene_box=self.datamanager.train_dataset.scene_box,
            num_train_data=len(self.datamanager.train_dataset),
            metadata=self.datamanager.train_dataset.metadata,
            device=device,
            grad_scaler=grad_scaler,
        )
        self.model.to(device)

        self.world_size = world_size
        if world_size > 1:
            self._model = typing.cast(Model, DDP(self._model, device_ids=[local_rank], find_unused_parameters=True))
            dist.barrier(device_ids=[local_rank])

    @property
    def device(self):
        """Returns the device that the model is on."""
        return self.model.device

    @profiler.time_function
    def get_train_loss_dict(self, step: int):
        """This function gets your training loss dict. This will be responsible for
        getting the next batch of data from the DataManager and interfacing with the
        Model class, feeding the data to the model's forward function.

        Args:
            step: current iteration step to update sampler if using DDP (distributed)
        """
        ray_bundle, batch = self.datamanager.next_train(step)
        model_outputs = self.model(ray_bundle)
        metrics_dict = self.model.get_metrics_dict(model_outputs, batch)

        if self.config.datamanager.camera_optimizer is not None:
            camera_opt_param_group = self.config.datamanager.camera_optimizer.param_group
            if camera_opt_param_group in self.datamanager.get_param_groups():
                # Report the camera optimization metrics
                metrics_dict["camera_opt_translation"] = (
                    self.datamanager.get_param_groups()[camera_opt_param_group][0].data[:, :3].norm()
                )
                metrics_dict["camera_opt_rotation"] = (
                    self.datamanager.get_param_groups()[camera_opt_param_group][0].data[:, 3:].norm()
                )

        loss_dict = self.model.get_loss_dict(model_outputs, batch, metrics_dict)

        return model_outputs, loss_dict, metrics_dict

    def forward(self):
        """Blank forward method

        This is an nn.Module, and so requires a forward() method normally, although in our case
        we do not need a forward() method"""
        raise NotImplementedError

    @profiler.time_function
    def get_eval_loss_dict(self, step: int):
        """This function gets your evaluation loss dict. It needs to get the data
        from the DataManager and feed it to the model's forward function

        Args:
            step: current iteration step
        """
        self.eval()
        ray_bundle, batch = self.datamanager.next_eval(step)
        model_outputs = self.model(ray_bundle)
        metrics_dict = self.model.get_metrics_dict(model_outputs, batch)
        loss_dict = self.model.get_loss_dict(model_outputs, batch, metrics_dict)
        self.train()
        return model_outputs, loss_dict, metrics_dict

    @profiler.time_function
    def get_eval_image_metrics_and_images(self, step: int):
        """This function gets your evaluation loss dict. It needs to get the data
        from the DataManager and feed it to the model's forward function

        Args:
            step: current iteration step
        """
        self.eval()
        image_idx, camera_ray_bundle, batch = self.datamanager.next_eval_image(step)
        outputs = self.model.get_outputs_for_camera_ray_bundle(camera_ray_bundle)
        metrics_dict, images_dict = self.model.get_image_metrics_and_images(outputs, batch)
        assert "image_idx" not in metrics_dict
        metrics_dict["image_idx"] = image_idx
        assert "num_rays" not in metrics_dict
        metrics_dict["num_rays"] = len(camera_ray_bundle)
        self.train()
        return metrics_dict, images_dict

    @profiler.time_function
    def get_average_eval_image_metrics(self, step: Optional[int] = None):
        """Iterate over all the images in the eval dataset and get the average.

        Returns:
            metrics_dict: dictionary of metrics
        """
        self.eval()
        metrics_dict_list = []
        num_images = len(self.datamanager.fixed_indices_eval_dataloader)
        with Progress(
            TextColumn("[progress.description]{task.description}"),
            BarColumn(),
            TimeElapsedColumn(),
            MofNCompleteColumn(),
            transient=True,
        ) as progress:
            task = progress.add_task("[green]Evaluating all eval images...", total=num_images)
            for camera_ray_bundle, batch in self.datamanager.fixed_indices_eval_dataloader:
                # time this the following line
                inner_start = time()
                height, width = camera_ray_bundle.shape
                num_rays = height * width
                outputs = self.model.get_outputs_for_camera_ray_bundle(camera_ray_bundle)
                metrics_dict, _ = self.model.get_image_metrics_and_images(outputs, batch)
                assert "num_rays_per_sec" not in metrics_dict
                metrics_dict["num_rays_per_sec"] = num_rays / (time() - inner_start)
                fps_str = "fps"
                assert fps_str not in metrics_dict
                metrics_dict[fps_str] = metrics_dict["num_rays_per_sec"] / (height * width)
                metrics_dict_list.append(metrics_dict)
                progress.advance(task)
        # average the metrics list
        metrics_dict = {}
        for key in metrics_dict_list[0].keys():
            metrics_dict[key] = float(
                torch.mean(torch.tensor([metrics_dict[key] for metrics_dict in metrics_dict_list]))
            )
        self.train()
        return metrics_dict

    def load_pipeline(self, loaded_state: Dict[str, Any], step: int) -> None:
        """Load the checkpoint from the given path

        Args:
            loaded_state: pre-trained model state dict
            step: training step of the loaded checkpoint
        """
        state = {
            (key[len("module.") :] if key.startswith("module.") else key): value for key, value in loaded_state.items()
        }
        self._model.update_to_step(step)
        self.load_state_dict(state, strict=True)

    def get_training_callbacks(
        self, training_callback_attributes: TrainingCallbackAttributes
    ) -> List[TrainingCallback]:
        """Returns the training callbacks from both the Dataloader and the Model."""
        datamanager_callbacks = self.datamanager.get_training_callbacks(training_callback_attributes)
        model_callbacks = self.model.get_training_callbacks(training_callback_attributes)
        callbacks = datamanager_callbacks + model_callbacks
        return callbacks

    def get_param_groups(self) -> Dict[str, List[Parameter]]:
        """Get the param groups for the pipeline.

        Returns:
            A list of dictionaries containing the pipeline's param groups.
        """
        datamanager_params = self.datamanager.get_param_groups()
        model_params = self.model.get_param_groups()
        # TODO(ethan): assert that key names don't overlap
        return {**datamanager_params, **model_params}<|MERGE_RESOLUTION|>--- conflicted
+++ resolved
@@ -96,11 +96,7 @@
 
     datamanager: DataManager
     _model: Model
-<<<<<<< HEAD
-    world_size: int
-=======
     generative: bool
->>>>>>> 57461f10
 
     @property
     def model(self):
