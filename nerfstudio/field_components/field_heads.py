# Copyright 2022 The Nerfstudio Team. All rights reserved.
#
# Licensed under the Apache License, Version 2.0 (the "License");
# you may not use this file except in compliance with the License.
# You may obtain a copy of the License at
#
#     http://www.apache.org/licenses/LICENSE-2.0
#
# Unless required by applicable law or agreed to in writing, software
# distributed under the License is distributed on an "AS IS" BASIS,
# WITHOUT WARRANTIES OR CONDITIONS OF ANY KIND, either express or implied.
# See the License for the specific language governing permissions and
# limitations under the License.

"""
Collection of render heads
"""
from enum import Enum
from typing import Callable, Optional, Union

import torch
from torch import nn
from torchtyping import TensorType

from nerfstudio.field_components.base_field_component import FieldComponent


class FieldHeadNames(Enum):
    """Possible field outputs"""

    RGB = "rgb"
    SH = "sh"
    DENSITY = "density"
    NORMALS = "normals"
    PRED_NORMALS = "pred_normals"
    UNCERTAINTY = "uncertainty"
    BACKGROUND_RGB = "background_rgb"
    TRANSIENT_RGB = "transient_rgb"
    TRANSIENT_DENSITY = "transient_density"
    SEMANTICS = "semantics"
<<<<<<< HEAD
    FEATURE = "feature"
=======
>>>>>>> a449219f
    SDF = "sdf"
    ALPHA = "alpha"
    GRADIENT = "gradient"


class FieldHead(FieldComponent):
    """Base field output

    Args:
        out_dim: output dimension for renderer
        field_head_name: Field type
        in_dim: input dimension. If not defined in constructor, it must be set later.
        activation: output head activation
    """

    def __init__(
        self,
        out_dim: int,
        field_head_name: FieldHeadNames,
        in_dim: Optional[int] = None,
        activation: Optional[Union[nn.Module, Callable]] = None,
    ) -> None:

        super().__init__()
        self.out_dim = out_dim
        self.activation = activation
        self.field_head_name = field_head_name
        self.net = None
        if in_dim is not None:
            self.in_dim = in_dim
            self._construct_net()

    def set_in_dim(self, in_dim: int) -> None:
        """Set input dimension of Field Head"""
        self.in_dim = in_dim
        self._construct_net()

    def _construct_net(self):
        self.net = nn.Linear(self.in_dim, self.out_dim)

    def forward(self, in_tensor: TensorType["bs":..., "in_dim"]) -> TensorType["bs":..., "out_dim"]:
        """Process network output for renderer

        Args:
            in_tensor: Network input

        Returns:
            Render head output
        """
        if not self.net:
            raise SystemError("in_dim not set. Must be provided to constructor, or set_in_dim() should be called.")
        out_tensor = self.net(in_tensor)
        if self.activation:
            out_tensor = self.activation(out_tensor)
        return out_tensor


class DensityFieldHead(FieldHead):
    """Density output

    Args:
        in_dim: input dimension. If not defined in constructor, it must be set later.
        activation: output head activation
    """

    def __init__(self, in_dim: Optional[int] = None, activation: Optional[nn.Module] = nn.Softplus()) -> None:
        super().__init__(in_dim=in_dim, out_dim=1, field_head_name=FieldHeadNames.DENSITY, activation=activation)


class RGBFieldHead(FieldHead):
    """RGB output

    Args:
        in_dim: input dimension. If not defined in constructor, it must be set later.
        activation: output head activation
    """

    def __init__(self, in_dim: Optional[int] = None, activation: Optional[nn.Module] = nn.Sigmoid()) -> None:
        super().__init__(in_dim=in_dim, out_dim=3, field_head_name=FieldHeadNames.RGB, activation=activation)


class SHFieldHead(FieldHead):
    """Spherical harmonics output

    Args:
        in_dim: input dimension. If not defined in constructor, it must be set later.
        levels: Number of spherical harmonics layers.
        channels: Number of channels. Defaults to 3 (ie RGB).
        activation: Output activation.
    """

    def __init__(
        self, in_dim: Optional[int] = None, levels: int = 3, channels: int = 3, activation: Optional[nn.Module] = None
    ) -> None:

        out_dim = channels * levels**2
        super().__init__(in_dim=in_dim, out_dim=out_dim, field_head_name=FieldHeadNames.SH, activation=activation)


class UncertaintyFieldHead(FieldHead):
    """Uncertainty output

    Args:
        in_dim: input dimension. If not defined in constructor, it must be set later.
        activation: output head activation
    """

    def __init__(self, in_dim: Optional[int] = None, activation: Optional[nn.Module] = nn.Softplus()) -> None:
        super().__init__(in_dim=in_dim, out_dim=1, field_head_name=FieldHeadNames.UNCERTAINTY, activation=activation)


class TransientRGBFieldHead(FieldHead):
    """Transient RGB output

    Args:
        in_dim: input dimension. If not defined in constructor, it must be set later.
        activation: output head activation
    """

    def __init__(self, in_dim: Optional[int] = None, activation: Optional[nn.Module] = nn.Sigmoid()) -> None:
        super().__init__(in_dim=in_dim, out_dim=3, field_head_name=FieldHeadNames.TRANSIENT_RGB, activation=activation)


class TransientDensityFieldHead(FieldHead):
    """Transient density output

    Args:
        in_dim: input dimension. If not defined in constructor, it must be set later.
        activation: output head activation
    """

    def __init__(self, in_dim: Optional[int] = None, activation: Optional[nn.Module] = nn.Softplus()) -> None:
        super().__init__(
            in_dim=in_dim, out_dim=1, field_head_name=FieldHeadNames.TRANSIENT_DENSITY, activation=activation
        )


class SemanticFieldHead(FieldHead):
    """Semantic output

    Args:
        num_classes: Number of semantic classes
        in_dim: input dimension. If not defined in constructor, it must be set later.
        activation: output head activation
    """

    def __init__(self, num_classes: int, in_dim: Optional[int] = None) -> None:
        super().__init__(in_dim=in_dim, out_dim=num_classes, field_head_name=FieldHeadNames.SEMANTICS, activation=None)


class PredNormalsFieldHead(FieldHead):
    """Predicted normals output.

    Args:
        in_dim: input dimension. If not defined in constructor, it must be set later.
        activation: output head activation
    """

    def __init__(self, in_dim: Optional[int] = None, activation: Optional[nn.Module] = nn.Tanh()) -> None:
        super().__init__(in_dim=in_dim, out_dim=3, field_head_name=FieldHeadNames.PRED_NORMALS, activation=activation)

    def forward(self, in_tensor: TensorType["bs":..., "in_dim"]) -> TensorType["bs":..., "out_dim"]:
        """Needed to normalize the output into valid normals."""
        out_tensor = super().forward(in_tensor)
        out_tensor = torch.nn.functional.normalize(out_tensor, dim=-1)
        return out_tensor<|MERGE_RESOLUTION|>--- conflicted
+++ resolved
@@ -38,10 +38,10 @@
     TRANSIENT_RGB = "transient_rgb"
     TRANSIENT_DENSITY = "transient_density"
     SEMANTICS = "semantics"
-<<<<<<< HEAD
     FEATURE = "feature"
-=======
->>>>>>> a449219f
+    SDF = "sdf"
+    ALPHA = "alpha"
+    GRADIENT = "gradient"
     SDF = "sdf"
     ALPHA = "alpha"
     GRADIENT = "gradient"
